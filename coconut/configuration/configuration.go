--- conflicted
+++ resolved
@@ -50,7 +50,7 @@
 	"github.com/naoina/toml"
 )
 
-var log = logger.New(logrus.StandardLogger(), "configuration")
+var log = logger.New(logrus.StandardLogger(), "coconut")
 
 type RunFunc func(*cobra.Command, []string)
 
@@ -275,36 +275,6 @@
 	return nil, nonZero
 }
 
-<<<<<<< HEAD
-func Import(cfg *configuration.ConsulSource, cmd *cobra.Command, args []string, o io.Writer)(err error, code int) {
-	if len(args) != 3 {
-		return errors.New(fmt.Sprintf("command requires 3 args but received %d", len(args))), invalidArgs
-	}
-
-	component, entry, filePath := args[0], args[1], args[2]
-	timestamp := time.Now().Unix()
-
-	key := componentsPath + component + "/" + entry + "/" + strconv.FormatInt(timestamp, 10)
-
-	fileContent, err := getFileContent(filePath)
-
-	fileParts := strings.Split(filePath, ".")
-	extension := fileParts[len(fileParts) - 1]
-
-	if extension == "JSON" || extension == "YAML" {
-		// add check for skeleton as yaml
-	} else if extension == "INI" || extension == "TOML" {
-		// add check for skeleton
-	}
-
-	if err != nil {
-		return
-	}
-	err = cfg.Put(key, string(fileContent))
-
-	if err != nil {
-		return
-=======
 func History(cfg *configuration.ConsulSource, cmd *cobra.Command, args []string, o io.Writer)(err error, code int) {
 	var key, component, entry string
 
@@ -363,7 +333,38 @@
 			fmt.Fprintln(o, "- " + entry)
 			drawTableHistoryConfigs([]string{}, currentKeys,maxLen, o)
 		}
->>>>>>> 53791bca
+	}
+	return nil, 0
+}
+
+func Import(cfg *configuration.ConsulSource, cmd *cobra.Command, args []string, o io.Writer)(err error, code int) {
+	if len(args) != 3 {
+		return errors.New(fmt.Sprintf("command requires 3 args but received %d", len(args))), invalidArgs
+	}
+
+	component, entry, filePath := args[0], args[1], args[2]
+	timestamp := time.Now().Unix()
+
+	key := componentsPath + component + "/" + entry + "/" + strconv.FormatInt(timestamp, 10)
+
+	fileContent, err := getFileContent(filePath)
+
+	fileParts := strings.Split(filePath, ".")
+	extension := fileParts[len(fileParts) - 1]
+
+	if extension == "JSON" || extension == "YAML" {
+		// add check for skeleton as yaml
+	} else if extension == "INI" || extension == "TOML" {
+		// add check for skeleton
+	}
+
+	if err != nil {
+		return
+	}
+	err = cfg.Put(key, string(fileContent))
+
+	if err != nil {
+		return
 	}
 	return nil, 0
 }
@@ -461,20 +462,6 @@
 	return components, nil, nonZero
 }
 
-<<<<<<< HEAD
-func getFileContent(filePath string)(fileContent []byte, err error) {
-	file, err := os.Open(filePath)
-	if err != nil {
-		return
-	}
-	defer file.Close()
-
-	fileContentByte, err := ioutil.ReadAll(file)
-	if err != nil {
-		return
-	}
-	return fileContentByte, nil
-=======
 func drawTableHistoryConfigs(headers []string, history []string, max int, o io.Writer) {
 	table := tablewriter.NewWriter(o)
 	if len(headers) > 0 {
@@ -511,5 +498,18 @@
 		}
 	}
 	return
->>>>>>> 53791bca
+}
+
+func getFileContent(filePath string)(fileContent []byte, err error) {
+	file, err := os.Open(filePath)
+	if err != nil {
+		return
+	}
+	defer file.Close()
+
+	fileContentByte, err := ioutil.ReadAll(file)
+	if err != nil {
+		return
+	}
+	return fileContentByte, nil
 }