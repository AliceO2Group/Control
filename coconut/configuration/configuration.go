/*
 * === This file is part of ALICE O² ===
 *
 * Copyright 2018 CERN and copyright holders of ALICE O².
 * Author: Teo Mrnjavac <teo.mrnjavac@cern.ch>
 *
 * This program is free software: you can redistribute it and/or modify
 * it under the terms of the GNU General Public License as published by
 * the Free Software Foundation, either version 3 of the License, or
 * (at your option) any later version.
 *
 * This program is distributed in the hope that it will be useful,
 * but WITHOUT ANY WARRANTY; without even the implied warranty of
 * MERCHANTABILITY or FITNESS FOR A PARTICULAR PURPOSE.  See the
 * GNU General Public License for more details.
 *
 * You should have received a copy of the GNU General Public License
 * along with this program.  If not, see <http://www.gnu.org/licenses/>.
 *
 * In applying this license CERN does not waive the privileges and
 * immunities granted to it by virtue of its status as an
 * Intergovernmental Organization or submit itself to any jurisdiction.
 */

// Package configuration handles the details of interfacing with
// the O² Configuration store.
package configuration

import (
	"github.com/spf13/cobra"
	"github.com/spf13/viper"
	"github.com/briandowns/spinner"
	"strconv"
	"time"
	"io"
	"io/ioutil"
	"github.com/sirupsen/logrus"
	"os"
	"github.com/AliceO2Group/Control/common/logger"
	"fmt"
	"strings"
	"github.com/AliceO2Group/Control/configuration"
	"errors"
	"regexp"
	"encoding/json"
	"gopkg.in/yaml.v2"
	"github.com/naoina/toml"
)

var log = logger.New(logrus.StandardLogger(), "configuration")

type RunFunc func(*cobra.Command, []string)

type ConfigurationCall func(*configuration.ConsulSource, *cobra.Command, []string, io.Writer) (error, int)

var componentsPath = "o2/components/"

var InputRegex = regexp.MustCompile(`^([a-zA-Z0-9-]+)(\/[a-z-A-Z0-9-]+){1}(\@[0-9]+)?$`)

const  (
	nonZero = iota
	invalidArgs = iota // Provided args by the user are invalid
	connectionError = iota // Source connection error
	emptyData = iota // Source retrieved empty data
	logicError = iota // Logic/Output error
)

func WrapCall(call ConfigurationCall) RunFunc {
	return func(cmd *cobra.Command, args []string) {
		endpoint := viper.GetString("config_endpoint")
		log.WithPrefix(cmd.Use).
			WithField("config_endpoint", endpoint).
			Debug("initializing configuration client")

		s := spinner.New(spinner.CharSets[11], 100*time.Millisecond)
		s.Color("yellow")
		s.Suffix = " working..."
		s.Start()

		cfg, err := configuration.NewConsulSource(strings.TrimPrefix(endpoint, "consul://"))
		if err != nil {
			var fields logrus.Fields
			if logrus.GetLevel() == logrus.DebugLevel {
				fields = logrus.Fields{"error": err}
			}
			log.WithPrefix(cmd.Use).
				WithFields(fields).
				Fatal("cannot query endpoint")
			os.Exit(connectionError)
		}

		var out strings.Builder

		// redirect stdout to null, the only way to output is
		stdout := os.Stdout
		os.Stdout,_ = os.Open(os.DevNull)
		err, code := call(cfg, cmd, args, &out)
		os.Stdout = stdout
		s.Stop()
		fmt.Print(out.String())

		if err != nil {
			log.WithPrefix(cmd.Use).
				WithError(err).
				Fatal( "command finished with error")
			os.Exit(code)
		}
	}
}

func Dump(cfg *configuration.ConsulSource, cmd *cobra.Command, args []string, o io.Writer) (err error,  code int) {
	if len(args) != 1 {
		err = errors.New(fmt.Sprintf("accepts 1 arg(s), received %d", len(args)))
		return err, invalidArgs
	}
	key := args[0]

	data, err := cfg.GetRecursive(key)
	if err != nil {
		return err, connectionError
	}

	format, err := cmd.Flags().GetString("format")
	if err != nil {
		return err, invalidArgs
	}

	var output []byte
	switch strings.ToLower(format) {
	case "json":
		output, err = json.MarshalIndent(data, "", "    ")
	case "yaml":
		output, err = yaml.Marshal(data)
	case "toml":
		output, err = toml.Marshal(data)
	}
	if err != nil {
		log.WithField("error", err.Error()).Fatalf("cannot serialize subtree to %s", strings.ToLower(format))
		return err, logicError
	}

	fmt.Fprintln(o, string(output))

	return nil, nonZero
}

func List(cfg *configuration.ConsulSource, cmd *cobra.Command, args []string, o io.Writer)(err error, code int) {
	keyPrefix := componentsPath
	useTimestamp := false
	if len(args) > 1 {
		err = errors.New(fmt.Sprintf("Command requires maximum 1 arg but received %d", len(args)))
		return err , invalidArgs
	} else {
		useTimestamp, err = cmd.Flags().GetBool("timestamp")
		if err != nil {
			err = errors.New(fmt.Sprintf("Flag `-t / --timestamp` could not be identified"))
			return err, invalidArgs
		}
		if len(args) == 1 {
			if !IsInputSingleValidWord(args[0]) {
				err = errors.New(fmt.Sprintf("Requested component name cannot contain character `/` or `@`"))
				return err, invalidArgs
			} else {
				keyPrefix += args[0] + "/"
			}
		} else if len(args) == 0 && useTimestamp {
			err = errors.New(fmt.Sprintf("To use flag `-t / --timestamp` please provide component name"))
			return err, invalidArgs
		}
	}

	keys, err := cfg.GetKeysByPrefix(keyPrefix, "")
	if err != nil {
		err = errors.New(fmt.Sprintf("Could not query ConsulSource"))
		return err, connectionError
	}

	components, err, code := GetListOfComponentsAndOrWithTimestamps(keys, keyPrefix, useTimestamp)
	if err != nil {
		return err, code
	}

	output, err := formatListOutput(cmd, components)
	if err != nil {
		return err, logicError
	}
	fmt.Fprintln(o, string(output))
	return nil, nonZero
}

func Show(cfg *configuration.ConsulSource, cmd *cobra.Command, args []string, o io.Writer)(err error, code int) {
	var key, component, entry, timestamp string

	if len(args) < 1 ||  len(args) > 2 {
		err = errors.New(fmt.Sprintf(" accepts between 0 and 3 arg(s), but received %d", len(args)))
		return err, invalidArgs
	}

	timestamp, err = cmd.Flags().GetString("timestamp")
	if err != nil {
		err = errors.New(fmt.Sprintf("Flag `-t / --timestamp` could not be provided"))
		return err, invalidArgs
	}

	switch len(args)  {
	case 1:
		if IsInputNameValid(args[0] ) {
			if strings.Contains(args[0], "@") {
				if timestamp != "" {
					err = errors.New(fmt.Sprintf("Flag `-t / --timestamp` must not be provided when using format `component/entry@timestamp`"))
					return err, invalidArgs
				}
				// coconut conf show component/entry@timestamp
				arg := strings.Replace(args[0], "@", "/", 1)
				params := strings.Split(arg, "/")
				component = params[0]
				entry = params[1]
				timestamp = params[2]
			} else if strings.Contains(args[0], "/") {
				// coconut conf show component/entry
				params := strings.Split(args[0], "/")
				component = params[0]
				entry = params[1]
			}
		} else {
			// coconut conf show  component || coconut conf show component@timestamp
			err = errors.New(fmt.Sprintf("Please provide entry name"))
			return err, invalidArgs
		}
	case 2:
		if !IsInputSingleValidWord(args[0]) || !IsInputSingleValidWord(args[1]) {
			err = errors.New(fmt.Sprintf("Component and Entry name cannot contain `/` or `@`"))
			return err, invalidArgs
		} else {
			component = args[0]
			entry = args[1]
		}
	}

	var configuration string
	if timestamp == "" {
		keyPrefix := componentsPath + component + "/" + entry
		keys, err := cfg.GetKeysByPrefix(keyPrefix, "")
		if err != nil {
			return errors.New(fmt.Sprintf("Could not query ConsulSource")), connectionError
		}
		timestamp, err, code = GetLatestTimestamp(keys,  component , entry)
		if err != nil {
			return err, code
		}
	}
	key = componentsPath + component + "/" + entry + "/" + timestamp
	configuration, err = cfg.Get(key)
	if err != nil {
		return err, connectionError
	}
	if configuration == ""  {
		err = errors.New(fmt.Sprintf("Requsted component and entry could not be found"))
		return err, emptyData
	}

	fmt.Fprintln(o, configuration)
	return nil, nonZero
}

<<<<<<< HEAD
func Import(cfg configuration.Source, cmd *cobra.Command, args []string, o io.Writer)(err error) {
	if len(args) != 3 {
		err = errors.New(fmt.Sprintf("command requires 3 args but received %d", len(args)))
		return
	}

	component, entry, filePath := args[0], args[1], args[2]
	timestamp := time.Now().Unix()

	key := componentsPath + component + "/" + entry + "/" + strconv.FormatInt(timestamp, 10)

	fileContent, err := getFileContent(filePath)

	fileParts := strings.Split(filePath, ".")
	extension := fileParts[len(fileParts) - 1]

	if extension == "JSON" || extension == "YAML" {
		// add check for skeleton as yaml
	} else if extension == "INI" || extension == "TOML" {
		// add check for skeleton
	}

	if err != nil {
		return
	}
	err = cfg.Put(key, string(fileContent))

	if err != nil {
		return
	}
	return nil
}

func formatOutput( cmd *cobra.Command, output []string)(parsedOutput []byte, err error) {
	format, err := cmd.Flags().GetString("format")
=======
func formatListOutput( cmd *cobra.Command, output []string)(parsedOutput []byte, err error) {
	format, err := cmd.Flags().GetString("output")
>>>>>>> 00091617
	if err != nil {
		return
	}

	switch strings.ToLower(format) {
		case "json":
			parsedOutput, err = json.MarshalIndent(output, "", "    ")
		case "yaml":
			parsedOutput, err = yaml.Marshal(output)
	}
	if err != nil {
		log.WithField("error", err.Error()).Fatalf("cannot serialize subtree to %s", strings.ToLower(format))
		return
	}
	return parsedOutput, nil
}

<<<<<<< HEAD
func getFileContent(filePath string)(fileContent []byte, err error) {
	file, err := os.Open(filePath)
	if err != nil {
		return
	}
	defer file.Close()

	fileContentByte, err := ioutil.ReadAll(file)
	if err != nil {
		return
	}
	return fileContentByte, nil
=======
func IsInputNameValid(input string) bool {
	return InputRegex.MatchString(input)
}

func IsInputSingleValidWord(input string) bool {
	return !strings.Contains(input, "/") && !strings.Contains(input, "@")
}

// Method to return the latest timestamp for a specified component & entry
// If no keys were passed an error and code exit 3 will be returned
func GetLatestTimestamp(keys []string, component string, entry string)(timestamp string, err error, code int) {
	keyPrefix := componentsPath + component + "/" + entry
	if len(keys) == 0 {
		err = errors.New(fmt.Sprintf("No keys found"))
		return "", err, emptyData
	}

	var maxTimeStamp uint64
	for _, key := range keys {
		componentTimestamp, err := strconv.ParseUint(strings.TrimPrefix(key, keyPrefix + "/"), 10, 64)
		if err == nil {
			if componentTimestamp > maxTimeStamp  {
				maxTimeStamp = componentTimestamp
			}
		}
	}
	return strconv.FormatUint(maxTimeStamp, 10), nil, nonZero
}

// Method to return a list of components, entries or entries with latest timestamp
// If no keys were passed an error and code exit 3 will be returned
func GetListOfComponentsAndOrWithTimestamps(keys []string, keyPrefix string, useTimestamp bool)([]string, error, int) {
	if len(keys) == 0 {
		return []string{},  errors.New(fmt.Sprintf("No keys found")), emptyData
	}

	var components []string
	componentsSet := make(map[string]string)

	for _, key := range keys {
		componentsFullName := strings.TrimPrefix(key, keyPrefix)
		componentParts := strings.Split(componentsFullName, "/")
		componentTimestamp := componentParts[len(componentParts) - 1]
		if useTimestamp {
			componentsFullName = strings.TrimSuffix(componentsFullName, "/" +componentTimestamp)
		} else {
			componentsFullName = componentParts[0]
		}

		if strings.Compare(componentsSet[componentsFullName], componentTimestamp) < 0{
			componentsSet[componentsFullName] = componentTimestamp
		}
	}

	for key,value := range componentsSet {
		if useTimestamp {
			components = append(components, key+"@"+value)
		} else {
			components = append(components, key)
		}
	}
	return components, nil, nonZero
>>>>>>> 00091617
}<|MERGE_RESOLUTION|>--- conflicted
+++ resolved
@@ -263,8 +263,7 @@
 	return nil, nonZero
 }
 
-<<<<<<< HEAD
-func Import(cfg configuration.Source, cmd *cobra.Command, args []string, o io.Writer)(err error) {
+func Import(cfg *configuration.ConsulSource, cmd *cobra.Command, args []string, o io.Writer)(err error) {
 	if len(args) != 3 {
 		err = errors.New(fmt.Sprintf("command requires 3 args but received %d", len(args)))
 		return
@@ -297,12 +296,8 @@
 	return nil
 }
 
-func formatOutput( cmd *cobra.Command, output []string)(parsedOutput []byte, err error) {
-	format, err := cmd.Flags().GetString("format")
-=======
 func formatListOutput( cmd *cobra.Command, output []string)(parsedOutput []byte, err error) {
 	format, err := cmd.Flags().GetString("output")
->>>>>>> 00091617
 	if err != nil {
 		return
 	}
@@ -320,20 +315,6 @@
 	return parsedOutput, nil
 }
 
-<<<<<<< HEAD
-func getFileContent(filePath string)(fileContent []byte, err error) {
-	file, err := os.Open(filePath)
-	if err != nil {
-		return
-	}
-	defer file.Close()
-
-	fileContentByte, err := ioutil.ReadAll(file)
-	if err != nil {
-		return
-	}
-	return fileContentByte, nil
-=======
 func IsInputNameValid(input string) bool {
 	return InputRegex.MatchString(input)
 }
@@ -396,5 +377,18 @@
 		}
 	}
 	return components, nil, nonZero
->>>>>>> 00091617
+}
+
+func getFileContent(filePath string)(fileContent []byte, err error) {
+	file, err := os.Open(filePath)
+	if err != nil {
+		return
+	}
+	defer file.Close()
+
+	fileContentByte, err := ioutil.ReadAll(file)
+	if err != nil {
+		return
+	}
+	return fileContentByte, nil
 }