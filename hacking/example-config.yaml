--- conflicted
+++ resolved
@@ -10,17 +10,10 @@
         shell: true
 #        value: source /etc/profile.d/modules.sh && \
 #                      MODULEPATH={{ o2_install_path }}/modulefiles module load {{ flpprototype_readout_packagebasename }}/{{ flpprototype_readout_packageversion }} && \
-<<<<<<< HEAD
-#                      {{ o2_install_path }}/{{ flpprototype_readout_packagebasename }}/{{flpprototype_readout_packageversion}}/bin/readout.exe file:{{ flpprototype_readout_confdir }}/{{ flpprototype_readout_default_config }} | {{ infologger_install_path }}/bin/o2-infologger-log -x
-        value: source /etc/profile.d/modules.sh &&
-                      MODULEPATH=/opt/alisw/el7/modulefiles module load Readout &&
-                      /opt/alisw/el7/Readout/v0.1.0-16/bin/readout.exe file:/etc/flpprototype.d/readout/configDummy.cfg | /opt/o2-InfoLogger/bin/o2-infologger-log -x
-=======
 #                      {{ o2_install_path }}/{{ flpprototype_readout_packagebasename }}/{{flpprototype_readout_packageversion}}/bin/o2-readout-exe file:{{ flpprototype_readout_confdir }}/{{ flpprototype_readout_default_config }} | {{ infologger_install_path }}/bin/log -x
         value: source /etc/profile.d/modules.sh &&
                       MODULEPATH=/opt/alisw/el7/modulefiles module load Readout &&
-                      /opt/alisw/el7/Readout/v0.1.0-16/bin/o2-readout-exe file:/etc/flpprototype.d/readout/configDummy.cfg | /opt/o2-InfoLogger/bin/log -x
->>>>>>> 47a311ba
+                      /opt/alisw/el7/Readout/v0.1.0-16/bin/o2-readout-exe file:/etc/flpprototype.d/readout/configDummy.cfg | /opt/o2-InfoLogger/bin/o2-infologger-log -x
         arguments: "[]"
     qctask:
       wantsCPU: 1
